from cached_property import cached_property
from copy import copy
from datetime import datetime
import hashlib
import json
import os
import pystache
import sqlite3
import tempfile
import time
import yaml
import zipfile

from .apkg_col import APKG_COL
from .apkg_schema import APKG_SCHEMA

BASE91_TABLE = [
  'a', 'b', 'c', 'd', 'e', 'f', 'g', 'h', 'i', 'j', 'k', 'l', 'm', 'n', 'o', 'p', 'q', 'r', 's',
  't', 'u', 'v', 'w', 'x', 'y', 'z', 'A', 'B', 'C', 'D', 'E', 'F', 'G', 'H', 'I', 'J', 'K', 'L',
  'M', 'N', 'O', 'P', 'Q', 'R', 'S', 'T', 'U', 'V', 'W', 'X', 'Y', 'Z', '0', '1', '2', '3', '4',
  '5', '6', '7', '8', '9', '!', '#', '$', '%', '&', '(', ')', '*', '+', ',', '-', '.', '/', ':',
  ';', '<', '=', '>', '?', '@', '[', ']', '^', '_', '`', '{', '|', '}', '~']


def guid_for(*values):
  hash_str = '__'.join(str(val) for val in values)

  # get the first 8 bytes of the SHA256 of hash_str as an int
  m = hashlib.sha256()
  m.update(hash_str.encode('utf-8'))
  hash_bytes = m.digest()[:8]
  hash_int = 0
  for b in hash_bytes:
    hash_int <<= 8
    hash_int += b

  # convert to the weird base91 format that Anki uses
  rv_reversed = []
  while hash_int > 0:
    rv_reversed.append(BASE91_TABLE[hash_int % 91])
    hash_int //= 91

  return ''.join(reversed(rv_reversed))


class Model:
  def __init__(self, model_id=None, name=None, fields=None, templates=None, css=''):
    self.model_id = model_id
    self.name = name
    self.set_fields(fields)
    self.set_templates(templates)
    self.css = css

  def set_fields(self, fields):
    if isinstance(fields, list):
      self.fields = fields
    elif isinstance(fields, str):
      self.fields = yaml.load(fields)

  def set_templates(self, templates):
    if isinstance(templates, list):
      self.templates = templates
    elif isinstance(templates, str):
      self.templates = yaml.load(templates)

  @cached_property
  def _req(self):
    """
    List of required fields for each template. Format is [tmpl_idx, "all"|"any", [req_field_1, req_field_2, ...]].

    Partial reimplementation of req computing logic from Anki. We use pystache instead of Anki's custom mustache
    implementation.

    The goal is to figure out which fields are "required", i.e. if they are missing then the front side of the note
    doesn't contain any meaningful content.
    """
    sentinel = 'SeNtInEl'
    field_names = [field['name'] for field in self.fields]

    req = []
    for template_ord, template in enumerate(self.templates):
      field_values = {field: sentinel for field in field_names}
      required_fields = []
      for field_ord, field in enumerate(field_names):
        fvcopy = copy(field_values)
        fvcopy[field] = ''

        rendered = pystache.render(template['qfmt'], fvcopy)

        if sentinel not in rendered:
          # when this field is missing, there is no meaningful content (no field values) in the question, so this field
          # is required
          required_fields.append(field_ord)

      if required_fields:
        req.append([template_ord, 'all', required_fields])
        continue

      # there are no required fields, so an "all" is not appropriate, switch to checking for "any"
      field_values = {field: '' for field in field_names}
      for field_ord, field in enumerate(field_names):
        fvcopy = copy(field_values)
        fvcopy[field] = sentinel

        rendered = pystache.render(template['qfmt'], fvcopy)

        if sentinel in rendered:
          # when this field is present, there is meaningful content in the question
          required_fields.append(field_ord)

      if not required_fields:
        raise Exception(
          'Could not compute required fields for this template; please check the formatting of "qfmt": {}'.format(
            template))

      req.append([template_ord, 'any', required_fields])

    return req

  def to_json(self, now_ts, deck_id):
    for ord_, tmpl in enumerate(self.templates):
      tmpl['ord'] = ord_
      tmpl.setdefault('bafmt', '')
      tmpl.setdefault('bqfmt', '')
      tmpl.setdefault('did', None)  # TODO None works just fine here, but should it be deck_id?

    for ord_, field in enumerate(self.fields):
      field['ord'] = ord_
      field.setdefault('font', 'Liberation Sans')
      field.setdefault('media', [])
      field.setdefault('rtl', False)
      field.setdefault('size', 20)
      field.setdefault('sticky', False)

    return {
      "css": self.css,
      "did": deck_id,
      "flds": self.fields,
      "id": str(self.model_id),
      "latexPost": "\\end{document}",
      "latexPre": "\\documentclass[12pt]{article}\n\\special{papersize=3in,5in}\n\\usepackage{amssymb,amsmath}\n"
                  "\\pagestyle{empty}\n\\setlength{\\parindent}{0in}\n\\begin{document}\n",
      "mod": now_ts,
      "name": self.name,
      "req": self._req,
      "sortf": 0,
      "tags": [],
      "tmpls": self.templates,
      "type": 0,
      "usn": -1,
      "vers": []
    }


class CardOptions:
  def __init__(self, stage=0, status=0, due=0, interval=0,
               ease_factor=0, reps_left_til_grad=0):
    """SRS learning stage.
    0 = new, 1 = learning, 2 = review."""
    self.type = stage
    """SRS queue status modifiers.
    0 = normal, 1 = suspended, 2 = user buried, 3 = scheduler buried"""
    self.status = status
    """Behavior depends on learning stage of note.
       new: unused.
       learning: due time as integer seconds since Unix epoch.
       review: integer days relative to deck creation timestamp."""
    self.due = due
    """Time between next review and the one following.
    Positive values are in days, negative in seconds."""
    self.ivl = interval
    """Integer 'ease' factor used by SRS algorithm.
    Example: 2500 = 250%."""
    self.factor = ease_factor
    """Repititions remaining until graduation from the learning stage.
    Unused during other SRS stages."""
    self.left = reps_left_til_grad

  @property
  def stage(self):
    return self.type
  @stage.setter
  def stage(self, value):
    self.type = value
  @property
  def interval(self):
    return self.ivl
  @interval.setter
  def interval(self, value):
    self.ivl = value
  @property
  def ease_factor(self):
    return self.factor
  @ease_factor.setter
  def ease_factor(self, value):
    self.factor = value
  @property
  def reps_left_til_grad(self):
    return self.left
  @reps_left_til_grad.setter
  def reps_left_til_grad(self, value):
    self.left = value


class Card:
<<<<<<< HEAD
  def __init__(self, ord_, options=None):
    self.ord = ord_
    self.options = options or CardOptions()
=======
  def __init__(self, ord):
    self.ord = ord
>>>>>>> 66fc19b3

  def write_to_db(self, cursor, now_ts, deck_id, note_id):
    if self.options.status:
      queue = -self.options.status
    else:
      queue = self.options.type

    cursor.execute('INSERT INTO cards VALUES(null,?,?,?,?,?,?,?,?,?,?,?,?,?,?,?,?,?);', (
      note_id,   # nid - note ID
      deck_id,   # did - deck ID
      self.ord,  # ord - which card template it corresponds to
      now_ts,    # mod - modification time as seconds since Unix epoch
      -1,        # usn - value of -1 indicates need to push to server
      self.options.type,   # type - 0=new, 1=learning, 2=review
      queue,     # queue - same as type, but
                 #   -1=suspended, -2=user buried, -3=sched buried
      self.options.due,    # due - new: unused
                           #   learning: due time as integer seconds since Unix epoch
                           #   review: integer days relative to deck creation
      self.options.ivl,    # ivl - positive days, negative seconds
      self.options.factor, # factor - integer ease factor used by SRS, 2500 = 250%
      0,         # reps - number of reviews
      0,         # lapses - # times card went from "answered correctly" to "answered incorrectly"
      self.options.left,   # left - reps left until graduation
      0,         # odue - only used when card is in filtered deck
      0,         # odid - only used when card is in filtered deck
      0,         # flags - currently unused
      "",        # data - currently unused
    ))


class Note:
  def __init__(self, model=None, fields=None, sort_field=None, tags=None, guid=None):
    self.model = model
    self.fields = fields
    self.sort_field = sort_field
    self.tags = tags or []
    try:
      self.guid = guid
    except AttributeError:
      # guid was defined as a property
      pass

  @property
  def sort_field(self):
    return self._sort_field or self.fields[0]

  @sort_field.setter
  def sort_field(self, val):
    self._sort_field = val

  # We use cached_property instead of initializing in the constructor so that the user can set the model after calling
  # __init__ and it'll still work.
  @cached_property
  def cards(self):
    rv = []
    for card_ord, any_or_all, required_field_ords in self.model._req:
      op = {'any': any, 'all': all}[any_or_all]
      if op(self.fields[ord_] for ord_ in required_field_ords):
        rv.append(Card(card_ord))
    return rv

  @property
  def guid(self):
    if self._guid is None:
      return guid_for(*self.fields)
    return self._guid

  @guid.setter
  def guid(self, val):
    self._guid = val

  def set_card_options(self, options):
    """If `options` is a single CardOptions, apply it to all cards. If
    `options` is a list of CardOptions, apply each CardOptions to the
    card of the same index.
    """
    try:
      for i, card in enumerate(self.cards):
        card.options = options[i]
    except TypeError:
      for card in self.cards:
        card.options = options

  def write_to_db(self, cursor, now_ts, deck_id):
    cursor.execute('INSERT INTO notes VALUES(null,?,?,?,?,?,?,?,?,?,?);', (
        self.guid,                    # guid
        self.model.model_id,          # mid
        now_ts,                       # mod
        -1,                           # usn
        self._format_tags(),          # TODO tags
        self._format_fields(),        # flds
        self.sort_field,              # sfld
        0,                            # csum, can be ignored
        0,                            # flags
        '',                           # data
    ))

    note_id = cursor.lastrowid
    for card in self.cards:
      card.write_to_db(cursor, now_ts, deck_id, note_id)

  def _format_fields(self):
    return '\x1f'.join(self.fields)

  def _format_tags(self):
    return ' ' + ' '.join(self.tags) + ' '


class OptionsGroup:
  def __init__(
      self, options_id=None, options_group_name=None,
      # Organized according to options window tabs in Anki.
      ## General ##
      max_time_per_answer = 60,     # minutes
      show_timer = False,
      autoplay_audio = True,
      replay_audio_for_answer = True,
      ## New Cards ##
      new_steps = [1, 10],          # list of minute intervals per learning stage
      order = 1,                    # option selected in dropdown
                                    # (0 = first, 1 = second)
      new_cards_per_day = 20,       # days
      graduating_interval = 1,      # days
      easy_interval = 4,            # days
      starting_ease = 2500,         # 2500 = 250%
      bury_related_new_cards = True,
      ## Reviews ##
      max_reviews_per_day = 100,
      easy_bonus = 1.3,
      interval_modifier = 1.0,
      max_interval = 36500,    # days
      bury_related_review_cards = True,
      ## Lapses ##
      lapse_steps = [10],
      leech_interval_multiplier = 0,
      lapse_min_interval = 1,
      leech_threshold = 8,
      leech_action = 0,
      # Used for adding arbitrary options via JSON string. Useful for
      # addons.
      misc = ''
  ):
    self.options_id = options_id
    self.options_group_name = options_group_name
    ## General ##
    self.max_time_per_answer = max_time_per_answer
    self.show_timer = show_timer
    self.autoplay_audio = autoplay_audio
    self.replay_audio_for_answer = replay_audio_for_answer
    ## New Cards ##
    self.new_steps = new_steps
    self.order = order
    self.new_cards_per_day = new_cards_per_day
    self.graduating_interval = graduating_interval
    self.easy_interval = easy_interval
    self.starting_ease = starting_ease
    self.bury_related_new_cards = bury_related_new_cards
    ## Reviews ##
    self.max_reviews_per_day = max_reviews_per_day
    self.easy_bonus = easy_bonus
    self.interval_modifier = interval_modifier
    self.max_interval = max_interval
    self.bury_related_review_cards = bury_related_review_cards
    ## Lapses ##
    self.lapse_steps = lapse_steps
    self.leech_interval_multiplier = leech_interval_multiplier
    self.lapse_min_interval = lapse_min_interval
    self.leech_threshold = leech_threshold
    self.leech_action = leech_action

    self.misc = misc

  def validate(self):
    if self.misc and self.misc[-1] != ',':
      self.misc += ','

  def _format_fields(self):
    self.validate()
    fields = {}
    for key, value in self.__dict__.items():
      if key.startswith('__') or callable(key):
        continue
      if type(value) is bool:
        fields[key] = str(value).lower()
      else:
        fields[key] = str(value)
    return fields


class Deck:
  def __init__(self, deck_id=None, name=None, options=None):
    self.deck_id = deck_id
    self.name = name
    self.description = ''
    self.creation_time = datetime.now()
    self.notes = []
    self.models = {}  # map of model id to model
    self.options = options or OptionsGroup()

  def add_note(self, note):
    self.notes.append(note)

  def add_model(self, model):
    self.models[model.model_id] = model

  def write_to_db(self, cursor, now_ts):
    for note in self.notes:
      self.add_model(note.model)
    models = {model.model_id: model.to_json(now_ts, self.deck_id) for model in self.models.values()}

    params = self.options._format_fields()

    params.update({
      'creation_time': int(self.creation_time.timestamp()),
      'modification_time': int(self.creation_time.timestamp()) * 1000,
      'name': self.name,
      'deck_id': self.deck_id,
      'models': json.dumps(models),
      'description': self.description,
    })

    cursor.execute(APKG_COL, params)

    for note in self.notes:
      note.write_to_db(cursor, now_ts, self.deck_id)

  def write_to_file(self, file):
    """
    Write this deck to a .apkg file.
    """
    Package(self).write_to_file(file)


class Package:
  def __init__(self, deck_or_decks=None, media_files=None):
    if isinstance(deck_or_decks, Deck):
      self.decks = [deck_or_decks]
    else:
      self.decks = deck_or_decks

    self.media_files = media_files or []

  def write_to_file(self, file):
    dbfile, dbfilename = tempfile.mkstemp()
    os.close(dbfile)

    conn = sqlite3.connect(dbfilename)
    cursor = conn.cursor()

    now_ts = int(time.time())
    self.write_to_db(cursor, now_ts)

    conn.commit()
    conn.close()

    with zipfile.ZipFile(file, 'w') as outzip:
      outzip.write(dbfilename, 'collection.anki2')

      media_json = dict(enumerate(self.media_files))
      outzip.writestr('media', json.dumps(media_json))

      for i, f in media_json.items():
        outzip.write(f, str(i))

  def write_to_db(self, cursor, now_ts):
    cursor.executescript(APKG_SCHEMA)

    for deck in self.decks:
      deck.write_to_db(cursor, now_ts)<|MERGE_RESOLUTION|>--- conflicted
+++ resolved
@@ -203,14 +203,9 @@
 
 
 class Card:
-<<<<<<< HEAD
-  def __init__(self, ord_, options=None):
-    self.ord = ord_
+  def __init__(self, ord, options=None):
+    self.ord = ord
     self.options = options or CardOptions()
-=======
-  def __init__(self, ord):
-    self.ord = ord
->>>>>>> 66fc19b3
 
   def write_to_db(self, cursor, now_ts, deck_id, note_id):
     if self.options.status:
